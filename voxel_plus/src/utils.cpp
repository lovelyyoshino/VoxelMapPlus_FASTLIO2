#include "utils.h"

void livox2pcl(const livox_ros_driver2::CustomMsg::ConstPtr &msg, pcl::PointCloud<pcl::PointXYZINormal>::Ptr out, int filter_num, double range_min, double range_max)
{
    int point_num = msg->point_num;
    out->clear();
    out->reserve(point_num / filter_num + 1);
    uint valid_num = 0;
    for (uint i = 0; i < point_num; i++)
    {
        if ((msg->points[i].line < 4) && ((msg->points[i].tag & 0x30) == 0x10 || (msg->points[i].tag & 0x30) == 0x00))
        {
            if ((valid_num++) % filter_num != 0)
                continue;
            pcl::PointXYZINormal p;
            p.x = msg->points[i].x;
            p.y = msg->points[i].y;
            p.z = msg->points[i].z;
            p.intensity = msg->points[i].reflectivity;
            p.curvature = msg->points[i].offset_time / float(1000000); // 纳秒->毫秒
            double sq_range = p.x * p.x + p.y * p.y + p.z * p.z;
            if (sq_range > (range_min * range_min) && sq_range < range_max * range_max)
            {
                out->push_back(p);
            }
        }
    }
}

sensor_msgs::PointCloud2 pcl2msg(pcl::PointCloud<pcl::PointXYZINormal>::Ptr inp, const std::string &frame_id, const double &timestamp)
{
    sensor_msgs::PointCloud2 msg;
    pcl::toROSMsg(*inp, msg);
    if (timestamp < 0)
        msg.header.stamp = ros::Time().now();
    else
        msg.header.stamp = ros::Time().fromSec(timestamp);
    msg.header.frame_id = frame_id;
    return msg;
}

geometry_msgs::TransformStamped eigen2Transform(const Eigen::Matrix3d &rot, const Eigen::Vector3d &pos, const std::string &frame_id, const std::string &child_frame_id, const double &timestamp)
{
    geometry_msgs::TransformStamped transform;
    transform.header.frame_id = frame_id;
    transform.header.stamp = ros::Time().fromSec(timestamp);
    transform.child_frame_id = child_frame_id;
    transform.transform.translation.x = pos(0);
    transform.transform.translation.y = pos(1);
    transform.transform.translation.z = pos(2);
    Eigen::Quaterniond q = Eigen::Quaterniond(rot);

    transform.transform.rotation.w = q.w();
    transform.transform.rotation.x = q.x();
    transform.transform.rotation.y = q.y();
    transform.transform.rotation.z = q.z();
    return transform;
}

nav_msgs::Odometry eigen2Odometry(const Eigen::Matrix3d &rot, const Eigen::Vector3d &pos, const std::string &frame_id, const std::string &child_frame_id, const double &timestamp)
{
    nav_msgs::Odometry odom;
    odom.header.frame_id = frame_id;
    odom.header.stamp = ros::Time().fromSec(timestamp);
    odom.child_frame_id = child_frame_id;
    Eigen::Quaterniond q = Eigen::Quaterniond(rot);
    odom.pose.pose.position.x = pos(0);
    odom.pose.pose.position.y = pos(1);
    odom.pose.pose.position.z = pos(2);

    odom.pose.pose.orientation.w = q.w();
    odom.pose.pose.orientation.x = q.x();
    odom.pose.pose.orientation.y = q.y();
    odom.pose.pose.orientation.z = q.z();
    return odom;
}

void mapJet(double v, double vmin, double vmax, uint8_t &r, uint8_t &g, uint8_t &b)
{
    r = 255;
    g = 255;
    b = 255;

    if (v < vmin)
    {
        v = vmin;
    }

    if (v > vmax)
    {
        v = vmax;
    }

    double dr, dg, db;

    if (v < 0.1242)
    {
        db = 0.504 + ((1. - 0.504) / 0.1242) * v;
        dg = dr = 0.;
    }
    else if (v < 0.3747)
    {
        db = 1.;
        dr = 0.;
        dg = (v - 0.1242) * (1. / (0.3747 - 0.1242));
    }
    else if (v < 0.6253)
    {
        db = (0.6253 - v) * (1. / (0.6253 - 0.3747));
        dg = 1.;
        dr = (v - 0.3747) * (1. / (0.6253 - 0.3747));
    }
    else if (v < 0.8758)
    {
        db = 0.;
        dr = 1.;
        dg = (0.8758 - v) * (1. / (0.8758 - 0.6253));
    }
    else
    {
        db = 0.;
        dg = 0.;
        dr = 1. - (v - 0.8758) * ((1. - 0.504) / (1. - 0.8758));
    }

    r = (uint8_t)(255 * dr);
    g = (uint8_t)(255 * dg);
    b = (uint8_t)(255 * db);
}

void calcVectQuation(const Eigen::Vector3d &x_vec, const Eigen::Vector3d &y_vec, const Eigen::Vector3d &z_vec, geometry_msgs::Quaternion &q)
{
    Eigen::Matrix3d rot;
    rot.col(0) = x_vec;
    rot.col(1) = y_vec;
    rot.col(2) = z_vec;
    Eigen::Quaterniond eq(rot);
    eq.normalize();
    q.w = eq.w();
    q.x = eq.x();
    q.y = eq.y();
    q.z = eq.z();
}

void calcVectQuation(const Eigen::Vector3d &norm_vec, geometry_msgs::Quaternion &q)
{
<<<<<<< HEAD
    double a = norm_vec(0);
    double b = norm_vec(1);
    double c = norm_vec(2);
    double theta_half = acos(c) / 2;
    double t2 = sqrt(a * a + b * b);
    b = b / t2;
    a = a / t2;
    q.w = cos(theta_half);
    q.x = b * sin(theta_half);
    q.y = -1 * a * sin(theta_half);
    q.z = 0.0;
=======
    Eigen::Quaterniond rq = Eigen::Quaterniond::FromTwoVectors(Eigen::Vector3d(0, 0, 1), norm_vec);
    q.w = rq.w();
    q.x = rq.x();
    q.y = rq.y();
    q.z = rq.z();
>>>>>>> 57594dee
}

visualization_msgs::MarkerArray voxel2MarkerArray(std::shared_ptr<lio::VoxelMap> map, const std::string &frame_id, const double &timestamp, int max_capacity, double voxel_size)
{
<<<<<<< HEAD

    visualization_msgs::MarkerArray voxel_plane;
    int size = std::min(static_cast<int>(map->feat_map.size()), max_capacity);
    assert(size > 0);
    voxel_plane.markers.reserve(size);
    int idx = 0;
    for (auto &kv : map->feat_map)
    {
        if (!kv.second->is_plane || kv.second->update_enable)
            continue;
        lio::UnionFindNode *node = kv.second;
        Eigen::Vector3d voxel_center = node->voxel_center;
        bool merged = false;
        if (node != node->root_node)
            merged = true;

        while (node != node->root_node)
            node = node->root_node;

        double trace = node->plane->plane_cov.block<3, 3>(0, 0).diagonal().sum();
=======
    visualization_msgs::MarkerArray voxel_plane;
    int size = std::min(static_cast<int>(map->featmap.size()), max_capacity);
    voxel_plane.markers.reserve(size);
    int count = 0;
    for (auto &kv : map->featmap)
    {
        if (count >= size)
            break;

        if (!kv.second->is_plane || kv.second->update_enable)
            continue;
        std::shared_ptr<lio::VoxelGrid> grid = kv.second;
        Eigen::Vector3d grid_center = grid->center;

        double trace = grid->plane->cov.block<3, 3>(0, 0).trace();
>>>>>>> 57594dee
        if (trace >= 0.25)
            trace = 0.25;
        trace = trace * (1.0 / 0.25);
        trace = pow(trace, 0.2);
        uint8_t r, g, b;
        mapJet(trace, 0, 1, r, g, b);
<<<<<<< HEAD
=======

>>>>>>> 57594dee
        Eigen::Vector3d plane_rgb(r / 256.0, g / 256.0, b / 256.0);
        double alpha = 0.8;

        visualization_msgs::Marker plane;
        plane.header.frame_id = frame_id;
        plane.header.stamp = ros::Time().fromSec(timestamp);
        plane.ns = "plane";
<<<<<<< HEAD
        plane.id = idx;
        if (!merged)
=======
        plane.id = count++;
        if (!grid->merged)
>>>>>>> 57594dee
            plane.type = visualization_msgs::Marker::CYLINDER;
        else
            plane.type = visualization_msgs::Marker::CUBE;
        plane.action = visualization_msgs::Marker::ADD;
<<<<<<< HEAD
        plane.pose.position.x = voxel_center[0];
        plane.pose.position.y = voxel_center[1];
        plane.pose.position.z = voxel_center[2];
        geometry_msgs::Quaternion q;
        calcVectQuation(node->plane->norm, q);
=======
        plane.pose.position.x = grid_center[0];
        plane.pose.position.y = grid_center[1];
        plane.pose.position.z = grid_center[2];
        geometry_msgs::Quaternion q;
        calcVectQuation(grid->plane->norm, q);
>>>>>>> 57594dee
        plane.pose.orientation = q;
        plane.scale.x = voxel_size;
        plane.scale.y = voxel_size;
        plane.scale.z = 0.01;
        plane.color.a = alpha;
        plane.color.r = plane_rgb[0];
        plane.color.g = plane_rgb[1];
        plane.color.b = plane_rgb[2];
        plane.lifetime = ros::Duration();
        voxel_plane.markers.push_back(plane);
<<<<<<< HEAD
        idx++;
        if (idx > max_capacity)
            break;
=======
>>>>>>> 57594dee
    }
    return voxel_plane;
}<|MERGE_RESOLUTION|>--- conflicted
+++ resolved
@@ -144,51 +144,15 @@
 
 void calcVectQuation(const Eigen::Vector3d &norm_vec, geometry_msgs::Quaternion &q)
 {
-<<<<<<< HEAD
-    double a = norm_vec(0);
-    double b = norm_vec(1);
-    double c = norm_vec(2);
-    double theta_half = acos(c) / 2;
-    double t2 = sqrt(a * a + b * b);
-    b = b / t2;
-    a = a / t2;
-    q.w = cos(theta_half);
-    q.x = b * sin(theta_half);
-    q.y = -1 * a * sin(theta_half);
-    q.z = 0.0;
-=======
     Eigen::Quaterniond rq = Eigen::Quaterniond::FromTwoVectors(Eigen::Vector3d(0, 0, 1), norm_vec);
     q.w = rq.w();
     q.x = rq.x();
     q.y = rq.y();
     q.z = rq.z();
->>>>>>> 57594dee
 }
 
 visualization_msgs::MarkerArray voxel2MarkerArray(std::shared_ptr<lio::VoxelMap> map, const std::string &frame_id, const double &timestamp, int max_capacity, double voxel_size)
 {
-<<<<<<< HEAD
-
-    visualization_msgs::MarkerArray voxel_plane;
-    int size = std::min(static_cast<int>(map->feat_map.size()), max_capacity);
-    assert(size > 0);
-    voxel_plane.markers.reserve(size);
-    int idx = 0;
-    for (auto &kv : map->feat_map)
-    {
-        if (!kv.second->is_plane || kv.second->update_enable)
-            continue;
-        lio::UnionFindNode *node = kv.second;
-        Eigen::Vector3d voxel_center = node->voxel_center;
-        bool merged = false;
-        if (node != node->root_node)
-            merged = true;
-
-        while (node != node->root_node)
-            node = node->root_node;
-
-        double trace = node->plane->plane_cov.block<3, 3>(0, 0).diagonal().sum();
-=======
     visualization_msgs::MarkerArray voxel_plane;
     int size = std::min(static_cast<int>(map->featmap.size()), max_capacity);
     voxel_plane.markers.reserve(size);
@@ -204,17 +168,12 @@
         Eigen::Vector3d grid_center = grid->center;
 
         double trace = grid->plane->cov.block<3, 3>(0, 0).trace();
->>>>>>> 57594dee
         if (trace >= 0.25)
             trace = 0.25;
         trace = trace * (1.0 / 0.25);
         trace = pow(trace, 0.2);
         uint8_t r, g, b;
         mapJet(trace, 0, 1, r, g, b);
-<<<<<<< HEAD
-=======
-
->>>>>>> 57594dee
         Eigen::Vector3d plane_rgb(r / 256.0, g / 256.0, b / 256.0);
         double alpha = 0.8;
 
@@ -222,30 +181,17 @@
         plane.header.frame_id = frame_id;
         plane.header.stamp = ros::Time().fromSec(timestamp);
         plane.ns = "plane";
-<<<<<<< HEAD
-        plane.id = idx;
-        if (!merged)
-=======
         plane.id = count++;
         if (!grid->merged)
->>>>>>> 57594dee
             plane.type = visualization_msgs::Marker::CYLINDER;
         else
             plane.type = visualization_msgs::Marker::CUBE;
         plane.action = visualization_msgs::Marker::ADD;
-<<<<<<< HEAD
-        plane.pose.position.x = voxel_center[0];
-        plane.pose.position.y = voxel_center[1];
-        plane.pose.position.z = voxel_center[2];
-        geometry_msgs::Quaternion q;
-        calcVectQuation(node->plane->norm, q);
-=======
         plane.pose.position.x = grid_center[0];
         plane.pose.position.y = grid_center[1];
         plane.pose.position.z = grid_center[2];
         geometry_msgs::Quaternion q;
         calcVectQuation(grid->plane->norm, q);
->>>>>>> 57594dee
         plane.pose.orientation = q;
         plane.scale.x = voxel_size;
         plane.scale.y = voxel_size;
@@ -256,12 +202,6 @@
         plane.color.b = plane_rgb[2];
         plane.lifetime = ros::Duration();
         voxel_plane.markers.push_back(plane);
-<<<<<<< HEAD
-        idx++;
-        if (idx > max_capacity)
-            break;
-=======
->>>>>>> 57594dee
     }
     return voxel_plane;
 }