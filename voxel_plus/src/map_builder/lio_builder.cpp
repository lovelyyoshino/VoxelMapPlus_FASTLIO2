#include "lio_builder.h"

namespace lio
{
    void LIOBuilder::loadConfig(LIOConfig &_config)
    {
        config = _config;
        status = LIOStatus::IMU_INIT;
        data_group.Q.block<3, 3>(0, 0) = Eigen::Matrix3d::Identity() * config.ng;
        data_group.Q.block<3, 3>(3, 3) = Eigen::Matrix3d::Identity() * config.na;
        data_group.Q.block<3, 3>(6, 6) = Eigen::Matrix3d::Identity() * config.nbg;
        data_group.Q.block<3, 3>(9, 9) = Eigen::Matrix3d::Identity() * config.nba;
        if (config.scan_resolution > 0.0)
            scan_filter.setLeafSize(config.scan_resolution, config.scan_resolution, config.scan_resolution);

        map = std::make_shared<VoxelMap>(config.max_point_thresh, config.update_size_thresh, config.plane_thresh, config.voxel_size);

        lidar_cloud.reset(new pcl::PointCloud<pcl::PointXYZINormal>);
<<<<<<< HEAD
        map = std::make_shared<VoxelMap>(config.map_resolution, config.plane_thresh, config.update_point_thresh, config.max_point_thresh);
=======
>>>>>>> 57594dee
        kf.set_share_function(
            [this](kf::State &s, kf::SharedState &d)
            { sharedUpdateFunc(s, d); });
        data_group.residual_info.resize(10000);
<<<<<<< HEAD
        UnionFindNode::merge_angle_thresh = config.merge_angle_thresh;
        UnionFindNode::merge_distance_thresh = config.merge_distance_thresh;
=======
>>>>>>> 57594dee
    }

    bool LIOBuilder::initializeImu(std::vector<IMUData> &imus)
    {
        data_group.imu_cache.insert(data_group.imu_cache.end(), imus.begin(), imus.end());
        if (data_group.imu_cache.size() < config.imu_init_num)
            return false;
        Eigen::Vector3d acc_mean = Eigen::Vector3d::Zero();
        Eigen::Vector3d gyro_mean = Eigen::Vector3d::Zero();
        for (const auto &imu : data_group.imu_cache)
        {
            acc_mean += imu.acc;
            gyro_mean += imu.gyro;
        }
        acc_mean /= static_cast<double>(data_group.imu_cache.size());
        gyro_mean /= static_cast<double>(data_group.imu_cache.size());
        data_group.gravity_norm = acc_mean.norm();
        kf.x().rot_ext = config.r_il;
        kf.x().pos_ext = config.p_il;
        kf.x().bg = gyro_mean;
        if (config.gravity_align)
        {
            kf.x().rot = (Eigen::Quaterniond::FromTwoVectors((-acc_mean).normalized(), Eigen::Vector3d(0.0, 0.0, -1.0)).matrix());
            kf.x().initG(Eigen::Vector3d(0, 0, -1.0));
        }
        else
        {
            kf.x().initG(-acc_mean);
        }
        kf.P().setIdentity();
        kf.P().block<3, 3>(6, 6) = Eigen::Matrix3d::Identity() * 0.00001;
        kf.P().block<3, 3>(9, 9) = Eigen::Matrix3d::Identity() * 0.00001;
        kf.P().block<3, 3>(15, 15) = Eigen::Matrix3d::Identity() * 0.0001;
        kf.P().block<3, 3>(18, 18) = Eigen::Matrix3d::Identity() * 0.0001;
        kf.P().block<2, 2>(21, 21) = Eigen::Matrix2d::Identity() * 0.00001;
        data_group.last_imu = imus.back();
        return true;
    }

    void LIOBuilder::undistortCloud(SyncPackage &package)
    {
        data_group.imu_cache.clear();
        data_group.imu_cache.push_back(data_group.last_imu);
        data_group.imu_cache.insert(data_group.imu_cache.end(), package.imus.begin(), package.imus.end());

        const double imu_time_begin = data_group.imu_cache.front().timestamp;
        const double imu_time_end = data_group.imu_cache.back().timestamp;
        const double cloud_time_begin = package.cloud_start_time;
        const double cloud_time_end = package.cloud_end_time;
        std::sort(package.cloud->points.begin(), package.cloud->points.end(), [](pcl::PointXYZINormal &p1, pcl::PointXYZINormal &p2) -> bool
                  { return p1.curvature < p2.curvature; });

        data_group.imu_poses_cache.clear();
        data_group.imu_poses_cache.emplace_back(0.0, data_group.last_acc, data_group.last_gyro,
                                                kf.x().vel, kf.x().pos, kf.x().rot);

        Eigen::Vector3d acc_val, gyro_val;
        double dt = 0.0;
        kf::Input inp;

        for (auto it_imu = data_group.imu_cache.begin(); it_imu < (data_group.imu_cache.end() - 1); it_imu++)
        {
            IMUData &head = *it_imu;
            IMUData &tail = *(it_imu + 1);

            if (tail.timestamp < data_group.last_cloud_end_time)
                continue;
            gyro_val = 0.5 * (head.gyro + tail.gyro);
            acc_val = 0.5 * (head.acc + tail.acc);

            acc_val = acc_val * 9.81 / data_group.gravity_norm;

            if (head.timestamp < data_group.last_cloud_end_time)
                dt = tail.timestamp - data_group.last_cloud_end_time;
            else
                dt = tail.timestamp - head.timestamp;

            inp.acc = acc_val;
            inp.gyro = gyro_val;

            kf.predict(inp, dt, data_group.Q);

            data_group.last_gyro = gyro_val - kf.x().bg;
            data_group.last_acc = kf.x().rot * (acc_val - kf.x().ba) + kf.x().g;

            double offset = tail.timestamp - cloud_time_begin;
            data_group.imu_poses_cache.emplace_back(offset, data_group.last_acc, data_group.last_gyro, kf.x().vel, kf.x().pos, kf.x().rot);
        }

        dt = cloud_time_end - imu_time_end;
        kf.predict(inp, dt, data_group.Q);

        data_group.last_imu = package.imus.back();
        data_group.last_cloud_end_time = cloud_time_end;

        Eigen::Matrix3d cur_rot = kf.x().rot;
        Eigen::Vector3d cur_pos = kf.x().pos;
        Eigen::Matrix3d cur_rot_ext = kf.x().rot_ext;
        Eigen::Vector3d cur_pos_ext = kf.x().pos_ext;

        auto it_pcl = package.cloud->points.end() - 1;
        for (auto it_kp = data_group.imu_poses_cache.end() - 1; it_kp != data_group.imu_poses_cache.begin(); it_kp--)
        {
            auto head = it_kp - 1;
            auto tail = it_kp;

            Eigen::Matrix3d imu_rot = head->rot;
            Eigen::Vector3d imu_pos = head->pos;
            Eigen::Vector3d imu_vel = head->vel;
            Eigen::Vector3d imu_acc = tail->acc;
            Eigen::Vector3d imu_gyro = tail->gyro;

            for (; it_pcl->curvature / double(1000) > head->offset; it_pcl--)
            {
                dt = it_pcl->curvature / double(1000) - head->offset;
                Eigen::Vector3d point(it_pcl->x, it_pcl->y, it_pcl->z);
                Eigen::Matrix3d point_rot = imu_rot * Sophus::SO3d::exp(imu_gyro * dt).matrix();
                Eigen::Vector3d point_pos = imu_pos + imu_vel * dt + 0.5 * imu_acc * dt * dt;
                Eigen::Vector3d p_compensate = cur_rot_ext.transpose() * (cur_rot.transpose() * (point_rot * (cur_rot_ext * point + cur_pos_ext) + point_pos - cur_pos) - cur_pos_ext);
                it_pcl->x = p_compensate(0);
                it_pcl->y = p_compensate(1);
                it_pcl->z = p_compensate(2);

                if (it_pcl == package.cloud->points.begin())
                    break;
            }
        }
    }

    pcl::PointCloud<pcl::PointXYZINormal>::Ptr LIOBuilder::lidarToWorld(const pcl::PointCloud<pcl::PointXYZINormal>::Ptr cloud)
    {
        pcl::PointCloud<pcl::PointXYZINormal>::Ptr cloud_world(new pcl::PointCloud<pcl::PointXYZINormal>);
        Eigen::Matrix4f transform = Eigen::Matrix4f::Identity();
        transform.block<3, 3>(0, 0) = (kf.x().rot * kf.x().rot_ext).cast<float>();
        transform.block<3, 1>(0, 3) = (kf.x().rot * kf.x().pos_ext + kf.x().pos).cast<float>();
        pcl::transformPointCloud(*cloud, *cloud_world, transform);
        return cloud_world;
    }

    pcl::PointCloud<pcl::PointXYZINormal>::Ptr LIOBuilder::lidarToBody(const pcl::PointCloud<pcl::PointXYZINormal>::Ptr cloud)
    {
        pcl::PointCloud<pcl::PointXYZINormal>::Ptr cloud_body(new pcl::PointCloud<pcl::PointXYZINormal>);
        Eigen::Matrix4f transform = Eigen::Matrix4f::Identity();
        transform.block<3, 3>(0, 0) = kf.x().rot_ext.cast<float>();
        transform.block<3, 1>(0, 3) = kf.x().pos_ext.cast<float>();
        pcl::transformPointCloud(*cloud, *cloud_body, transform);
        return cloud_body;
    }

    void LIOBuilder::process(SyncPackage &package)
    {
        if (status == LIOStatus::IMU_INIT)
        {
            if (initializeImu(package.imus))
            {
                status = LIOStatus::MAP_INIT;
                data_group.last_cloud_end_time = package.cloud_end_time;
            }
        }
        else if (status == LIOStatus::MAP_INIT)
        {
            undistortCloud(package);
            pcl::PointCloud<pcl::PointXYZINormal>::Ptr point_world = lidarToWorld(package.cloud);
<<<<<<< HEAD
=======

>>>>>>> 57594dee
            std::vector<PointWithCov> pv_list;
            Eigen::Matrix3d r_wl = kf.x().rot * kf.x().rot_ext;
            Eigen::Vector3d p_wl = kf.x().rot * kf.x().pos_ext + kf.x().pos;
            for (size_t i = 0; i < point_world->size(); i++)
            {
                PointWithCov pv;
                pv.point = Eigen::Vector3d(point_world->points[i].x, point_world->points[i].y, point_world->points[i].z);
                Eigen::Vector3d point_body(package.cloud->points[i].x, package.cloud->points[i].y, package.cloud->points[i].z);
                Eigen::Matrix3d point_cov;
                calcBodyCov(point_body, config.ranging_cov, config.angle_cov, point_cov);
                Eigen::Matrix3d point_crossmat = Sophus::SO3d::hat(point_body);

                point_cov = r_wl * point_cov * r_wl.transpose() +
                            point_crossmat * kf.P().block<3, 3>(kf::IESKF::R_ID, kf::IESKF::R_ID) * point_crossmat.transpose() +
                            kf.P().block<3, 3>(kf::IESKF::P_ID, kf::IESKF::P_ID);
                pv.cov = point_cov;
                pv_list.push_back(pv);
            }
<<<<<<< HEAD
            map->build(pv_list);
=======

            map->build(pv_list);

>>>>>>> 57594dee
            status = LIOStatus::LIO_MAPPING;
        }
        else
        {
            undistortCloud(package);
            if (config.scan_resolution > 0.0)
            {
                scan_filter.setInputCloud(package.cloud);
                scan_filter.filter(*lidar_cloud);
            }
            else
            {
                pcl::copyPointCloud(*package.cloud, *lidar_cloud);
            }
<<<<<<< HEAD

=======
>>>>>>> 57594dee
            int size = lidar_cloud->size();
            for (int i = 0; i < size; i++)
            {
                data_group.residual_info[i].point_lidar = Eigen::Vector3d(lidar_cloud->points[i].x, lidar_cloud->points[i].y, lidar_cloud->points[i].z);
                calcBodyCov(data_group.residual_info[i].point_lidar, config.ranging_cov, config.angle_cov, data_group.residual_info[i].cov_lidar);
            }
<<<<<<< HEAD

            kf.update();

=======
            kf.update();
>>>>>>> 57594dee
            pcl::PointCloud<pcl::PointXYZINormal>::Ptr point_world = lidarToWorld(lidar_cloud);
            std::vector<PointWithCov> pv_list;
            Eigen::Matrix3d r_wl = kf.x().rot * kf.x().rot_ext;
            Eigen::Vector3d p_wl = kf.x().rot * kf.x().pos_ext + kf.x().pos;
            for (int i = 0; i < size; i++)
            {
                PointWithCov pv;
                pv.point = Eigen::Vector3d(point_world->points[i].x, point_world->points[i].y, point_world->points[i].z);
                Eigen::Matrix3d cov = data_group.residual_info[i].cov_lidar;
                Eigen::Matrix3d point_crossmat = Sophus::SO3d::hat(data_group.residual_info[i].point_lidar);
                pv.cov = r_wl * cov * r_wl.transpose() +
                         point_crossmat * kf.P().block<3, 3>(kf::IESKF::R_ID, kf::IESKF::R_ID) * point_crossmat.transpose() +
                         kf.P().block<3, 3>(kf::IESKF::P_ID, kf::IESKF::P_ID);
                pv_list.push_back(pv);
            }
            map->update(pv_list);
        }
    }

    void LIOBuilder::sharedUpdateFunc(kf::State &state, kf::SharedState &shared_state)
    {
        Eigen::Matrix3d r_wl = state.rot * state.rot_ext;
        Eigen::Vector3d p_wl = state.rot * state.pos_ext + state.pos;
<<<<<<< HEAD
=======

>>>>>>> 57594dee
        int size = lidar_cloud->size();

#ifdef MP_EN
        omp_set_num_threads(MP_PROC_NUM);
#pragma omp parallel for
#endif
        for (int i = 0; i < size; i++)
        {
<<<<<<< HEAD
            data_group.residual_info[i].is_valid = false;
            data_group.residual_info[i].point_world = r_wl * data_group.residual_info[i].point_lidar + p_wl;
            Eigen::Matrix3d point_crossmat = Sophus::SO3d::hat(data_group.residual_info[i].point_lidar);
            VoxelKey position = map->index(data_group.residual_info[i].point_world);
            auto iter = map->feat_map.find(position);
            if (iter != map->feat_map.end())
            {
                UnionFindNode *currentRootNode = iter->second;
                while (currentRootNode->root_node != currentRootNode)
                {
                    currentRootNode = currentRootNode->root_node;
                    if (currentRootNode->root_node == currentRootNode)
                    {
                        iter->second->root_node = currentRootNode;
                        // iter->second->plane.reset();
                    }
                }
                map->buildResidual(data_group.residual_info[i], currentRootNode);
            }
        }
        shared_state.H.setZero();
        shared_state.b.setZero();
        int effect_num = 0;
        Eigen::Matrix<double, 1, 12> J;
        Eigen::Matrix<double, 1, 6> J_v;
=======
            data_group.residual_info[i].point_world = r_wl * data_group.residual_info[i].point_lidar + p_wl;

            Eigen::Matrix3d point_crossmat = Sophus::SO3d::hat(data_group.residual_info[i].point_lidar);
            data_group.residual_info[i].cov_world = r_wl * data_group.residual_info[i].cov_lidar * r_wl.transpose() +
                                                    point_crossmat * kf.P().block<3, 3>(kf::IESKF::R_ID, kf::IESKF::R_ID) * point_crossmat.transpose() +
                                                    kf.P().block<3, 3>(kf::IESKF::P_ID, kf::IESKF::P_ID);
            VoxelKey position = map->index(data_group.residual_info[i].point_world);
            auto iter = map->featmap.find(position);
            if (iter != map->featmap.end())
            {
                map->buildResidual(data_group.residual_info[i], iter->second);
            }
        }

        shared_state.H.setZero();
        shared_state.b.setZero();
        Eigen::Matrix<double, 1, 12> J;
        Eigen::Matrix<double, 1, 6> Jn;

        int effect_num = 0;
>>>>>>> 57594dee

        for (int i = 0; i < size; i++)
        {
            if (!data_group.residual_info[i].is_valid)
                continue;
            effect_num++;
            J.setZero();
<<<<<<< HEAD
            Eigen::Vector3d plane_norm = data_group.residual_info[i].plane_norm;
            J_v.block<1, 3>(0, 0) = (data_group.residual_info[i].point_world - data_group.residual_info[i].plane_mean).transpose();
            J_v.block<1, 3>(0, 3) = -plane_norm.transpose();
            double r_cov = J_v * data_group.residual_info[i].plane_cov * J_v.transpose();
            r_cov += plane_norm.transpose() * r_wl * data_group.residual_info[i].cov_lidar * r_wl.transpose() * plane_norm;
            double r_info = r_cov < 0.001 ? 1000 : 1.0 / r_cov;

=======

            Eigen::Vector3d plane_norm = data_group.residual_info[i].plane_norm;

            Jn.block<1, 3>(0, 0) = (data_group.residual_info[i].point_world - data_group.residual_info[i].plane_mean).transpose();
            Jn.block<1, 3>(0, 3) = -plane_norm.transpose();
            double r_cov = Jn * data_group.residual_info[i].plane_cov * Jn.transpose();
            r_cov += plane_norm.transpose() * r_wl * data_group.residual_info[i].cov_lidar * r_wl.transpose() * plane_norm;

            double r_info = r_cov < 0.0002 ? 5000 : 1.0 / r_cov;
>>>>>>> 57594dee
            J.block<1, 3>(0, 0) = plane_norm.transpose();
            J.block<1, 3>(0, 3) = -plane_norm.transpose() * state.rot * Sophus::SO3d::hat(state.rot_ext * data_group.residual_info[i].point_lidar + state.pos_ext);
            if (config.estimate_ext)
            {
                J.block<1, 3>(0, 6) = -plane_norm.transpose() * r_wl * Sophus::SO3d::hat(data_group.residual_info[i].point_lidar);
                J.block<1, 3>(0, 9) = plane_norm.transpose() * state.rot;
            }
            shared_state.H += J.transpose() * r_info * J;
            shared_state.b += J.transpose() * r_info * data_group.residual_info[i].residual;
        }
        if (effect_num < 1)
            std::cout << "NO EFFECTIVE POINT";
<<<<<<< HEAD
=======
        // std::cout << "==================: " << effect_num << std::endl;
>>>>>>> 57594dee
    }

}<|MERGE_RESOLUTION|>--- conflicted
+++ resolved
@@ -16,19 +16,10 @@
         map = std::make_shared<VoxelMap>(config.max_point_thresh, config.update_size_thresh, config.plane_thresh, config.voxel_size);
 
         lidar_cloud.reset(new pcl::PointCloud<pcl::PointXYZINormal>);
-<<<<<<< HEAD
-        map = std::make_shared<VoxelMap>(config.map_resolution, config.plane_thresh, config.update_point_thresh, config.max_point_thresh);
-=======
->>>>>>> 57594dee
         kf.set_share_function(
             [this](kf::State &s, kf::SharedState &d)
             { sharedUpdateFunc(s, d); });
         data_group.residual_info.resize(10000);
-<<<<<<< HEAD
-        UnionFindNode::merge_angle_thresh = config.merge_angle_thresh;
-        UnionFindNode::merge_distance_thresh = config.merge_distance_thresh;
-=======
->>>>>>> 57594dee
     }
 
     bool LIOBuilder::initializeImu(std::vector<IMUData> &imus)
@@ -192,10 +183,6 @@
         {
             undistortCloud(package);
             pcl::PointCloud<pcl::PointXYZINormal>::Ptr point_world = lidarToWorld(package.cloud);
-<<<<<<< HEAD
-=======
-
->>>>>>> 57594dee
             std::vector<PointWithCov> pv_list;
             Eigen::Matrix3d r_wl = kf.x().rot * kf.x().rot_ext;
             Eigen::Vector3d p_wl = kf.x().rot * kf.x().pos_ext + kf.x().pos;
@@ -214,13 +201,9 @@
                 pv.cov = point_cov;
                 pv_list.push_back(pv);
             }
-<<<<<<< HEAD
+
             map->build(pv_list);
-=======
-
-            map->build(pv_list);
-
->>>>>>> 57594dee
+
             status = LIOStatus::LIO_MAPPING;
         }
         else
@@ -235,23 +218,13 @@
             {
                 pcl::copyPointCloud(*package.cloud, *lidar_cloud);
             }
-<<<<<<< HEAD
-
-=======
->>>>>>> 57594dee
             int size = lidar_cloud->size();
             for (int i = 0; i < size; i++)
             {
                 data_group.residual_info[i].point_lidar = Eigen::Vector3d(lidar_cloud->points[i].x, lidar_cloud->points[i].y, lidar_cloud->points[i].z);
                 calcBodyCov(data_group.residual_info[i].point_lidar, config.ranging_cov, config.angle_cov, data_group.residual_info[i].cov_lidar);
             }
-<<<<<<< HEAD
-
             kf.update();
-
-=======
-            kf.update();
->>>>>>> 57594dee
             pcl::PointCloud<pcl::PointXYZINormal>::Ptr point_world = lidarToWorld(lidar_cloud);
             std::vector<PointWithCov> pv_list;
             Eigen::Matrix3d r_wl = kf.x().rot * kf.x().rot_ext;
@@ -275,10 +248,6 @@
     {
         Eigen::Matrix3d r_wl = state.rot * state.rot_ext;
         Eigen::Vector3d p_wl = state.rot * state.pos_ext + state.pos;
-<<<<<<< HEAD
-=======
-
->>>>>>> 57594dee
         int size = lidar_cloud->size();
 
 #ifdef MP_EN
@@ -287,33 +256,6 @@
 #endif
         for (int i = 0; i < size; i++)
         {
-<<<<<<< HEAD
-            data_group.residual_info[i].is_valid = false;
-            data_group.residual_info[i].point_world = r_wl * data_group.residual_info[i].point_lidar + p_wl;
-            Eigen::Matrix3d point_crossmat = Sophus::SO3d::hat(data_group.residual_info[i].point_lidar);
-            VoxelKey position = map->index(data_group.residual_info[i].point_world);
-            auto iter = map->feat_map.find(position);
-            if (iter != map->feat_map.end())
-            {
-                UnionFindNode *currentRootNode = iter->second;
-                while (currentRootNode->root_node != currentRootNode)
-                {
-                    currentRootNode = currentRootNode->root_node;
-                    if (currentRootNode->root_node == currentRootNode)
-                    {
-                        iter->second->root_node = currentRootNode;
-                        // iter->second->plane.reset();
-                    }
-                }
-                map->buildResidual(data_group.residual_info[i], currentRootNode);
-            }
-        }
-        shared_state.H.setZero();
-        shared_state.b.setZero();
-        int effect_num = 0;
-        Eigen::Matrix<double, 1, 12> J;
-        Eigen::Matrix<double, 1, 6> J_v;
-=======
             data_group.residual_info[i].point_world = r_wl * data_group.residual_info[i].point_lidar + p_wl;
 
             Eigen::Matrix3d point_crossmat = Sophus::SO3d::hat(data_group.residual_info[i].point_lidar);
@@ -334,7 +276,6 @@
         Eigen::Matrix<double, 1, 6> Jn;
 
         int effect_num = 0;
->>>>>>> 57594dee
 
         for (int i = 0; i < size; i++)
         {
@@ -342,15 +283,6 @@
                 continue;
             effect_num++;
             J.setZero();
-<<<<<<< HEAD
-            Eigen::Vector3d plane_norm = data_group.residual_info[i].plane_norm;
-            J_v.block<1, 3>(0, 0) = (data_group.residual_info[i].point_world - data_group.residual_info[i].plane_mean).transpose();
-            J_v.block<1, 3>(0, 3) = -plane_norm.transpose();
-            double r_cov = J_v * data_group.residual_info[i].plane_cov * J_v.transpose();
-            r_cov += plane_norm.transpose() * r_wl * data_group.residual_info[i].cov_lidar * r_wl.transpose() * plane_norm;
-            double r_info = r_cov < 0.001 ? 1000 : 1.0 / r_cov;
-
-=======
 
             Eigen::Vector3d plane_norm = data_group.residual_info[i].plane_norm;
 
@@ -360,7 +292,6 @@
             r_cov += plane_norm.transpose() * r_wl * data_group.residual_info[i].cov_lidar * r_wl.transpose() * plane_norm;
 
             double r_info = r_cov < 0.0002 ? 5000 : 1.0 / r_cov;
->>>>>>> 57594dee
             J.block<1, 3>(0, 0) = plane_norm.transpose();
             J.block<1, 3>(0, 3) = -plane_norm.transpose() * state.rot * Sophus::SO3d::hat(state.rot_ext * data_group.residual_info[i].point_lidar + state.pos_ext);
             if (config.estimate_ext)
@@ -373,10 +304,7 @@
         }
         if (effect_num < 1)
             std::cout << "NO EFFECTIVE POINT";
-<<<<<<< HEAD
-=======
         // std::cout << "==================: " << effect_num << std::endl;
->>>>>>> 57594dee
     }
 
 }