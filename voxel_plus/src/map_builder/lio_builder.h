--- conflicted
+++ resolved
@@ -21,36 +21,20 @@
         double ng = 0.01;
         double nba = 0.0001;
         double nbg = 0.0001;
-<<<<<<< HEAD
-        double scan_resolution = 0.1;
-        double map_resolution = 0.25;
-=======
->>>>>>> 57594dee
         int imu_init_num = 20;
         Eigen::Matrix3d r_il = Eigen::Matrix3d::Identity();
         Eigen::Vector3d p_il = Eigen::Vector3d::Zero();
         bool gravity_align = true;
         bool estimate_ext = false;
 
-<<<<<<< HEAD
-        int max_point_thresh = 100;
-        int update_point_thresh = 10;
-=======
         double scan_resolution = 0.1;
         double voxel_size = 0.5;
         int update_size_thresh = 10;
         int max_point_thresh = 100;
->>>>>>> 57594dee
         double plane_thresh = 0.01;
 
         double ranging_cov = 0.04;
         double angle_cov = 0.1;
-<<<<<<< HEAD
-
-        double merge_angle_thresh = 0.1;
-        double merge_distance_thresh=0.02;
-=======
->>>>>>> 57594dee
     };
     struct LIODataGroup
     {
@@ -62,10 +46,6 @@
         double last_cloud_end_time = 0.0;
         double gravity_norm;
         kf::Matrix12d Q = kf::Matrix12d::Identity();
-<<<<<<< HEAD
-
-=======
->>>>>>> 57594dee
         std::vector<ResidualData> residual_info;
     };
 
