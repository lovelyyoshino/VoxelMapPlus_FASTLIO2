Panels:
  - Class: rviz/Displays
    Help Height: 78
    Name: Displays
    Property Tree Widget:
      Expanded:
        - /Global Options1
        - /Status1
        - /PointCloud21
        - /PointCloud22
        - /Axes1
        - /Axes2
      Splitter Ratio: 0.5
    Tree Height: 1079
  - Class: rviz/Selection
    Name: Selection
  - Class: rviz/Tool Properties
    Expanded:
      - /2D Pose Estimate1
      - /2D Nav Goal1
      - /Publish Point1
    Name: Tool Properties
    Splitter Ratio: 0.5886790156364441
  - Class: rviz/Views
    Expanded:
      - /Current View1
    Name: Views
    Splitter Ratio: 0.5
  - Class: rviz/Time
    Name: Time
    SyncMode: 0
    SyncSource: PointCloud2
Preferences:
  PromptSaveOnExit: true
Toolbars:
  toolButtonStyle: 2
Visualization Manager:
  Class: ""
  Displays:
    - Alpha: 0.5
      Cell Size: 1
      Class: rviz/Grid
      Color: 160; 160; 164
      Enabled: true
      Line Style:
        Line Width: 0.029999999329447746
        Value: Lines
      Name: Grid
      Normal Cell Count: 0
      Offset:
        X: 0
        Y: 0
        Z: 0
      Plane: XY
      Plane Cell Count: 10
      Reference Frame: <Fixed Frame>
      Value: true
    - Alpha: 1
      Autocompute Intensity Bounds: true
      Autocompute Value Bounds:
        Max Value: 10
        Min Value: -10
        Value: true
      Axis: Z
      Channel Name: intensity
      Class: rviz/PointCloud2
      Color: 255; 255; 255
      Color Transformer: Intensity
      Decay Time: 0
      Enabled: true
      Invert Rainbow: false
      Max Color: 255; 255; 255
      Min Color: 0; 0; 0
      Name: PointCloud2
      Position Transformer: XYZ
      Queue Size: 10
      Selectable: true
      Size (Pixels): 3
      Size (m): 0.009999999776482582
      Style: Points
      Topic: /lio_node/body_cloud
      Unreliable: false
      Use Fixed Frame: true
      Use rainbow: true
      Value: true
    - Alpha: 0.20000000298023224
      Autocompute Intensity Bounds: true
      Autocompute Value Bounds:
        Max Value: 10
        Min Value: -10
        Value: true
      Axis: Z
      Channel Name: intensity
      Class: rviz/PointCloud2
      Color: 255; 255; 255
      Color Transformer: Intensity
      Decay Time: 1000
      Enabled: true
      Invert Rainbow: true
      Max Color: 255; 255; 255
      Min Color: 0; 0; 0
      Name: PointCloud2
      Position Transformer: XYZ
      Queue Size: 10
      Selectable: true
      Size (Pixels): 1
      Size (m): 0.009999999776482582
      Style: Points
      Topic: /lio_node/world_cloud
      Unreliable: false
      Use Fixed Frame: true
      Use rainbow: true
      Value: true
    - Alpha: 1
      Class: rviz/Axes
      Enabled: true
      Length: 1
      Name: Axes
      Radius: 0.10000000149011612
      Reference Frame: lidar
      Show Trail: false
      Value: true
    - Alpha: 1
      Class: rviz/Axes
      Enabled: true
      Length: 1
      Name: Axes
      Radius: 0.10000000149011612
      Reference Frame: body
      Show Trail: false
      Value: true
    - Class: rviz/MarkerArray
      Enabled: true
      Marker Topic: /lio_node/voxel_map
      Name: MarkerArray
      Namespaces:
        {}
      Queue Size: 100
      Value: true
  Enabled: true
  Global Options:
    Background Color: 48; 48; 48
    Default Light: true
    Fixed Frame: lidar
    Frame Rate: 30
  Name: root
  Tools:
    - Class: rviz/Interact
      Hide Inactive Objects: true
    - Class: rviz/MoveCamera
    - Class: rviz/Select
    - Class: rviz/FocusCamera
    - Class: rviz/Measure
    - Class: rviz/SetInitialPose
      Theta std deviation: 0.2617993950843811
      Topic: /initialpose
      X std deviation: 0.5
      Y std deviation: 0.5
    - Class: rviz/SetGoal
      Topic: /move_base_simple/goal
    - Class: rviz/PublishPoint
      Single click: true
      Topic: /clicked_point
  Value: true
  Views:
    Current:
<<<<<<< HEAD
      Class: rviz/XYOrbit
      Distance: 8.351268768310547
=======
      Angle: 0
      Class: rviz/TopDownOrtho
>>>>>>> 57594dee
      Enable Stereo Rendering:
        Stereo Eye Separation: 0.05999999865889549
        Stereo Focal Distance: 1
        Swap Stereo Eyes: false
        Value: false
<<<<<<< HEAD
      Field of View: 0.7853981852531433
      Focal Point:
        X: -0.2783946990966797
        Y: -0.7705598473548889
        Z: -0.002886295085772872
      Focal Shape Fixed Size: true
      Focal Shape Size: 0.05000000074505806
      Invert Z Axis: false
      Name: Current View
      Near Clip Distance: 0.009999999776482582
      Pitch: 1.1247965097427368
      Target Frame: body
      Yaw: 3.278559923171997
=======
      Invert Z Axis: false
      Name: Current View
      Near Clip Distance: 0.009999999776482582
      Scale: 103.4381103515625
      Target Frame: <Fixed Frame>
      X: 1.429822564125061
      Y: -1.5168654918670654
>>>>>>> 57594dee
    Saved: ~
Window Geometry:
  Displays:
    collapsed: false
  Height: 1376
  Hide Left Dock: false
  Hide Right Dock: false
  QMainWindow State: 000000ff00000000fd0000000400000000000001d2000004c2fc0200000008fb0000001200530065006c0065006300740069006f006e00000001e10000009b0000005c00fffffffb0000001e0054006f006f006c002000500072006f007000650072007400690065007302000001ed000001df00000185000000a3fb000000120056006900650077007300200054006f006f02000001df000002110000018500000122fb000000200054006f006f006c002000500072006f0070006500720074006900650073003203000002880000011d000002210000017afb000000100044006900730070006c006100790073010000003d000004c2000000c900fffffffb0000002000730065006c0065006300740069006f006e00200062007500660066006500720200000138000000aa0000023a00000294fb00000014005700690064006500530074006500720065006f02000000e6000000d2000003ee0000030bfb0000000c004b0069006e0065006300740200000186000001060000030c00000261000000010000010f000004c2fc0200000003fb0000001e0054006f006f006c002000500072006f00700065007200740069006500730100000041000000780000000000000000fb0000000a00560069006500770073010000003d000004c2000000a400fffffffb0000001200530065006c0065006300740069006f006e010000025a000000b200000000000000000000000200000490000000a9fc0100000001fb0000000a00560069006500770073030000004e00000080000002e10000019700000003000009b80000003efc0100000002fb0000000800540069006d00650100000000000009b8000003bc00fffffffb0000000800540069006d00650100000000000004500000000000000000000006cb000004c200000004000000040000000800000008fc0000000100000002000000010000000a0054006f006f006c00730100000000ffffffff0000000000000000
  Selection:
    collapsed: false
  Time:
    collapsed: false
  Tool Properties:
    collapsed: false
  Views:
    collapsed: false
  Width: 2488
  X: 72
  Y: 27<|MERGE_RESOLUTION|>--- conflicted
+++ resolved
@@ -164,33 +164,13 @@
   Value: true
   Views:
     Current:
-<<<<<<< HEAD
-      Class: rviz/XYOrbit
-      Distance: 8.351268768310547
-=======
       Angle: 0
       Class: rviz/TopDownOrtho
->>>>>>> 57594dee
       Enable Stereo Rendering:
         Stereo Eye Separation: 0.05999999865889549
         Stereo Focal Distance: 1
         Swap Stereo Eyes: false
         Value: false
-<<<<<<< HEAD
-      Field of View: 0.7853981852531433
-      Focal Point:
-        X: -0.2783946990966797
-        Y: -0.7705598473548889
-        Z: -0.002886295085772872
-      Focal Shape Fixed Size: true
-      Focal Shape Size: 0.05000000074505806
-      Invert Z Axis: false
-      Name: Current View
-      Near Clip Distance: 0.009999999776482582
-      Pitch: 1.1247965097427368
-      Target Frame: body
-      Yaw: 3.278559923171997
-=======
       Invert Z Axis: false
       Name: Current View
       Near Clip Distance: 0.009999999776482582
@@ -198,7 +178,6 @@
       Target Frame: <Fixed Frame>
       X: 1.429822564125061
       Y: -1.5168654918670654
->>>>>>> 57594dee
     Saved: ~
 Window Geometry:
   Displays:
